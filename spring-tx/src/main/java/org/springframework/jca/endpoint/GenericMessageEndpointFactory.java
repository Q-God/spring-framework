/*
 * Copyright 2002-2020 the original author or authors.
 *
 * Licensed under the Apache License, Version 2.0 (the "License");
 * you may not use this file except in compliance with the License.
 * You may obtain a copy of the License at
 *
 *      https://www.apache.org/licenses/LICENSE-2.0
 *
 * Unless required by applicable law or agreed to in writing, software
 * distributed under the License is distributed on an "AS IS" BASIS,
 * WITHOUT WARRANTIES OR CONDITIONS OF ANY KIND, either express or implied.
 * See the License for the specific language governing permissions and
 * limitations under the License.
 */

package org.springframework.jca.endpoint;

import javax.transaction.xa.XAResource;

import jakarta.resource.ResourceException;
import jakarta.resource.spi.UnavailableException;
import jakarta.resource.spi.endpoint.MessageEndpoint;
import org.aopalliance.intercept.MethodInterceptor;
import org.aopalliance.intercept.MethodInvocation;

import org.springframework.aop.framework.ProxyFactory;
import org.springframework.aop.support.DelegatingIntroductionInterceptor;
import org.springframework.lang.Nullable;
import org.springframework.util.Assert;
import org.springframework.util.ReflectionUtils;

/**
 * Generic implementation of the JCA 1.7
 * {@link jakarta.resource.spi.endpoint.MessageEndpointFactory} interface,
 * providing transaction management capabilities for any kind of message
<<<<<<< HEAD
 * listener object (e.g. {@link jakarta.jms.MessageListener} objects or
 * {@link jakarta.resource.cci.MessageListener} objects.
=======
 * listener object (e.g. {@link javax.jms.MessageListener} objects or
 * {@link javax.resource.cci.MessageListener} objects).
>>>>>>> 3b68e977
 *
 * <p>Uses AOP proxies for concrete endpoint instances, simply wrapping
 * the specified message listener object and exposing all of its implemented
 * interfaces on the endpoint instance.
 *
 * <p>Typically used with Spring's {@link GenericMessageEndpointManager},
 * but not tied to it. As a consequence, this endpoint factory could
 * also be used with programmatic endpoint management on a native
 * {@link jakarta.resource.spi.ResourceAdapter} instance.
 *
 * @author Juergen Hoeller
 * @since 2.5
 * @see #setMessageListener
 * @see #setTransactionManager
 * @see GenericMessageEndpointManager
 */
public class GenericMessageEndpointFactory extends AbstractMessageEndpointFactory {

	@Nullable
	private Object messageListener;


	/**
	 * Specify the message listener object that the endpoint should expose
	 * (e.g. a {@link jakarta.jms.MessageListener} objects or
	 * {@link jakarta.resource.cci.MessageListener} implementation).
	 */
	public void setMessageListener(Object messageListener) {
		this.messageListener = messageListener;
	}

	/**
	 * Return the message listener object for this endpoint.
	 * @since 5.0
	 */
	protected Object getMessageListener() {
		Assert.state(this.messageListener != null, "No message listener set");
		return this.messageListener;
	}

	/**
	 * Wrap each concrete endpoint instance with an AOP proxy,
	 * exposing the message listener's interfaces as well as the
	 * endpoint SPI through an AOP introduction.
	 */
	@Override
	public MessageEndpoint createEndpoint(XAResource xaResource) throws UnavailableException {
		GenericMessageEndpoint endpoint = (GenericMessageEndpoint) super.createEndpoint(xaResource);
		ProxyFactory proxyFactory = new ProxyFactory(getMessageListener());
		DelegatingIntroductionInterceptor introduction = new DelegatingIntroductionInterceptor(endpoint);
		introduction.suppressInterface(MethodInterceptor.class);
		proxyFactory.addAdvice(introduction);
		return (MessageEndpoint) proxyFactory.getProxy();
	}

	/**
	 * Creates a concrete generic message endpoint, internal to this factory.
	 */
	@Override
	protected AbstractMessageEndpoint createEndpointInternal() throws UnavailableException {
		return new GenericMessageEndpoint();
	}


	/**
	 * Private inner class that implements the concrete generic message endpoint,
	 * as an AOP Alliance MethodInterceptor that will be invoked by a proxy.
	 */
	private class GenericMessageEndpoint extends AbstractMessageEndpoint implements MethodInterceptor {

		@Override
		@Nullable
		public Object invoke(MethodInvocation methodInvocation) throws Throwable {
			Throwable endpointEx = null;
			boolean applyDeliveryCalls = !hasBeforeDeliveryBeenCalled();
			if (applyDeliveryCalls) {
				try {
					beforeDelivery(null);
				}
				catch (ResourceException ex) {
					throw adaptExceptionIfNecessary(methodInvocation, ex);
				}
			}
			try {
				return methodInvocation.proceed();
			}
			catch (Throwable ex) {
				endpointEx = ex;
				onEndpointException(ex);
				throw ex;
			}
			finally {
				if (applyDeliveryCalls) {
					try {
						afterDelivery();
					}
					catch (ResourceException ex) {
						if (endpointEx == null) {
							throw adaptExceptionIfNecessary(methodInvocation, ex);
						}
					}
				}
			}
		}

		private Exception adaptExceptionIfNecessary(MethodInvocation methodInvocation, ResourceException ex) {
			if (ReflectionUtils.declaresException(methodInvocation.getMethod(), ex.getClass())) {
				return ex;
			}
			else {
				return new InternalResourceException(ex);
			}
		}

		@Override
		protected ClassLoader getEndpointClassLoader() {
			return getMessageListener().getClass().getClassLoader();
		}
	}


	/**
	 * Internal exception thrown when a ResourceException has been encountered
	 * during the endpoint invocation.
	 * <p>Will only be used if the ResourceAdapter does not invoke the
	 * endpoint's {@code beforeDelivery} and {@code afterDelivery}
	 * directly, leaving it up to the concrete endpoint to apply those -
	 * and to handle any ResourceExceptions thrown from them.
	 */
	@SuppressWarnings("serial")
	public static class InternalResourceException extends RuntimeException {

		public InternalResourceException(ResourceException cause) {
			super(cause);
		}
	}

}<|MERGE_RESOLUTION|>--- conflicted
+++ resolved
@@ -34,13 +34,8 @@
  * Generic implementation of the JCA 1.7
  * {@link jakarta.resource.spi.endpoint.MessageEndpointFactory} interface,
  * providing transaction management capabilities for any kind of message
-<<<<<<< HEAD
  * listener object (e.g. {@link jakarta.jms.MessageListener} objects or
- * {@link jakarta.resource.cci.MessageListener} objects.
-=======
- * listener object (e.g. {@link javax.jms.MessageListener} objects or
- * {@link javax.resource.cci.MessageListener} objects).
->>>>>>> 3b68e977
+ * {@link jakarta.resource.cci.MessageListener} objects).
  *
  * <p>Uses AOP proxies for concrete endpoint instances, simply wrapping
  * the specified message listener object and exposing all of its implemented
